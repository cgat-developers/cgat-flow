--- conflicted
+++ resolved
@@ -4,14 +4,10 @@
 import pandas
 from math import log
 import numpy as np
-<<<<<<< HEAD
 import random
 import numpy.ma as ma
-=======
-import numpy.ma as ma
 import itertools
 
->>>>>>> 2164b81e
 import CGAT.Experiment as E
 import CGAT.Pipeline as P
 import CGAT.BamTools as BamTools
@@ -444,13 +440,8 @@
                   --output-header
                   --split-at-lines=200000
                   --cluster-options="-l mem_free=8G"
-<<<<<<< HEAD
                   --log=%(outfile)s.log
                   --output-filename-pattern=%(outdir)s/%%s
-=======
-                  --log=%(outfile)s.log2
-                  --output-pattern=%(outdir)s/%%s
->>>>>>> 2164b81e
                   --subdirs
               "python %(scriptsdir)s/runExpression.py
               --method=%(method)s
@@ -494,17 +485,10 @@
                                   index_col=0)
 
     # normalize count column by total library size
-<<<<<<< HEAD
     # have to explicitly convert data_frame to numpy
     # array with int64/float64 data type.  Otherwise
     # numpy.log will through an Attribute error (wrong
     # error to report) as it cannot handle python longs
-
-=======
-    # explicitly define numpy array data type
-    # otherwise np.log will fail if it hits a python
-    # long
->>>>>>> 2164b81e
     bed_frame = bed_frame.fillna(0.0)
     val_array = np.array(bed_frame.values, dtype=np.int64)
     geom_mean = geoMean(val_array)
@@ -513,40 +497,24 @@
     size_factors = ratio_frame.apply(np.median,
                                      axis=0)
     normalize_frame = bed_frame/size_factors
-<<<<<<< HEAD
     # replace infs and -infs with Nas, then 0s
     normalize_frame.replace([np.inf, -np.inf], np.nan, inplace=True)
     normalize_frame = normalize_frame.fillna(0.0)
-=======
-
->>>>>>> 2164b81e
     normalize_frame.to_csv(outfile, sep="\t", index_label="interval")
 
 
 def geoMean(array):
     '''
-<<<<<<< HEAD
-    Return the geometric mean over an array
-    '''
-
+    Generate the geometric mean of a list or array,
+    removing all zero-values but retaining total length
+    '''
     if isinstance(array, pandas.core.frame.DataFrame):
         array = array.as_matrix()
     else:
         pass
     non_zero = ma.masked_values(array,
                                 0)
-=======
-    Generate the geometric mean of a list or array,
-    removing all zero-values but retaining total length
-    '''
-    if isinstance(array, pandas.core.frame.DataFrame):
-        array = array.as_matrix()
-    else:
-        pass
-    non_zero = ma.masked_values(array,
-                                0)
-
->>>>>>> 2164b81e
+
     log_a = ma.log(non_zero)
     geom_mean = ma.exp(log_a.mean())
 
